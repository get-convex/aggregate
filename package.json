{
  "name": "@convex-dev/aggregate",
  "description": "Convex component to calculate counts and sums of values for efficient aggregation.",
  "version": "0.1.21",
  "keywords": [
    "convex",
    "component",
    "aggregate",
    "count",
    "sum"
  ],
  "homepage": "https://github.com/get-convex/aggregate",
  "repository": "github:get-convex/aggregate",
  "bugs": "https://github.com/get-convex/aggregate/issues",
  "license": "Apache-2.0",
  "type": "module",
  "scripts": {
    "build": "npm run build:esm && npm run build:cjs",
    "build:esm": "tsc --project ./esm.json && echo '{\\n  \"type\": \"module\"\\n}' > dist/esm/package.json",
    "build:cjs": "tsc --project ./commonjs.json && echo '{\\n  \"type\": \"commonjs\"\\n}' > dist/commonjs/package.json",
    "typecheck": "tsc --noEmit",
    "dev:ts": "tsc --watch --noEmit",
    "prepare": "npm run build",
    "test": "vitest run",
<<<<<<< HEAD
    "dev:test": "vitest",
=======
    "test:watch": "vitest",
>>>>>>> be678315
    "test:debug": "vitest --inspect-brk --no-file-parallelism",
    "test:coverage": "vitest run --coverage --coverage.reporter=text"
  },
  "files": [
    "dist",
    "src"
  ],
  "exports": {
    "./package.json": "./package.json",
    ".": {
      "import": {
        "@convex-dev/component-source": "./src/client/index.ts",
        "types": "./dist/esm/client/index.d.ts",
        "default": "./dist/esm/client/index.js"
      },
      "require": {
        "@convex-dev/component-source": "./src/client/index.ts",
        "types": "./dist/commonjs/client/index.d.ts",
        "default": "./dist/commonjs/client/index.js"
      }
    },
    "./convex.config": {
      "import": {
        "@convex-dev/component-source": "./src/component/convex.config.ts",
        "types": "./dist/esm/component/convex.config.d.ts",
        "default": "./dist/esm/component/convex.config.js"
      }
    }
  },
  "peerDependencies": {
    "convex": "~1.16.5 || >=1.17.0 <1.35.0"
  },
  "devDependencies": {
    "@eslint/js": "^9.9.1",
    "@fast-check/vitest": "^0.1.3",
    "@types/node": "^18.17.0",
    "@vitest/coverage-v8": "^2.1.1",
    "convex-test": "^0.0.34",
    "eslint": "^9.9.1",
    "globals": "^15.9.0",
    "prettier": "3.2.5",
    "typescript": "~5.0.3",
    "typescript-eslint": "^8.4.0",
    "vitest": "^2.1.1"
  },
  "main": "./dist/commonjs/client/index.js",
  "types": "./dist/commonjs/client/index.d.ts",
  "module": "./dist/esm/client/index.js"
}<|MERGE_RESOLUTION|>--- conflicted
+++ resolved
@@ -22,11 +22,7 @@
     "dev:ts": "tsc --watch --noEmit",
     "prepare": "npm run build",
     "test": "vitest run",
-<<<<<<< HEAD
-    "dev:test": "vitest",
-=======
     "test:watch": "vitest",
->>>>>>> be678315
     "test:debug": "vitest --inspect-brk --no-file-parallelism",
     "test:coverage": "vitest run --coverage --coverage.reporter=text"
   },
