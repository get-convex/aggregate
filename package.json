--- conflicted
+++ resolved
@@ -1,11 +1,7 @@
 {
   "name": "@convex-dev/aggregate",
   "description": "Convex component to calculate counts and sums of values for efficient aggregation.",
-<<<<<<< HEAD
-  "version": "0.1.18",
-=======
   "version": "0.1.21",
->>>>>>> c4e9c3dc
   "keywords": [
     "convex",
     "component",
