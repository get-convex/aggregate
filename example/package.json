--- conflicted
+++ resolved
@@ -10,12 +10,8 @@
   },
   "dependencies": {
     "@convex-dev/aggregate": "file:..",
-<<<<<<< HEAD
-    "convex": "file:../../convex/npm-packages/convex/convex-1.16.3.tgz",
-=======
-    "convex": "^1.16.3",
+    "convex": "^1.17.0",
     "convex-helpers": "^0.1.59",
->>>>>>> bf1ec12b
     "isaac": "^0.0.5",
     "rand-seed": "^2.1.7"
   },
