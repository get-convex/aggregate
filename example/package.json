--- conflicted
+++ resolved
@@ -9,13 +9,8 @@
   },
   "dependencies": {
     "@convex-dev/aggregate": "file:..",
-<<<<<<< HEAD
     "convex": "^1.17.0",
-    "convex-helpers": "^0.1.59",
-=======
-    "convex": "^1.16.5",
     "convex-helpers": "^0.1.61",
->>>>>>> 8cb9e292
     "isaac": "^0.0.5",
     "rand-seed": "^2.1.7"
   },
